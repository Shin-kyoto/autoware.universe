--- conflicted
+++ resolved
@@ -127,12 +127,8 @@
   bool use_incremental_generation_;
   float inpaint_radius_;
   bool use_elevation_map_cloud_publisher_;
-<<<<<<< HEAD
-  pcl::shared_ptr<grid_map::GridMapPclLoader> grid_map_pcl_loader_;
+  std::string param_file_path_;
   bool finish_pub_elevation_map_ = false;
-=======
-  std::string param_file_path_;
->>>>>>> 14979d0a
 
   DataManager data_manager_;
   struct LaneFilter
